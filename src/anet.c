--- conflicted
+++ resolved
@@ -562,11 +562,7 @@
     dmtr_qresult_t qr;
     int ret;
 
-<<<<<<< HEAD
-    memcpy(sga.sga_segs[0].sgaseg_buf, buf, count)
-=======
-    memcpy(sga.sga_buf, buf, count);
->>>>>>> fd92726a
+    memcpy(sga.sga_segs[0].sgaseg_buf, buf, count);
     ret = dmtr_push(&qt, qd, &sga);
     if (0 != ret) {
         return -1;
