--- conflicted
+++ resolved
@@ -219,11 +219,10 @@
 #
 # repl-timeout 60
 
-<<<<<<< HEAD
 # Enable the conditional sync mechanism.  This causes a dbversion hash value
 # to be maintained and has a slight affect on performance.
 conditional-sync yes
-=======
+
 # Disable TCP_NODELAY on the slave socket after SYNC?
 #
 # If you select "yes" Redis will use a smaller number of TCP packets and
@@ -238,7 +237,6 @@
 # or when the master and slaves are many hops away, turning this to "yes" may
 # be a good idea.
 repl-disable-tcp-nodelay no
->>>>>>> 948fdb5f
 
 # The slave priority is an integer number published by Redis in the INFO output.
 # It is used by Redis Sentinel in order to select a slave to promote into a
